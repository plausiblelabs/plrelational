//
// Copyright (c) 2016 Plausible Labs Cooperative, Inc.
// All rights reserved.
//

import Foundation

public protocol TreeNode: class {
    associatedtype ID: Hashable, Plistable
    associatedtype Data

    var id: ID { get }
    var data: Data { get set }
    var children: [Self] { get set }
    var parentID: ID? { get }
}

public struct TreePath<N: TreeNode> {
    public let parent: N?
    public let index: Int
    
    public init(parent: N?, index: Int) {
        self.parent = parent
        self.index = index
    }
}

extension TreePath: Equatable {}
public func ==<N: TreeNode>(a: TreePath<N>, b: TreePath<N>) -> Bool {
    return a.parent?.id == b.parent?.id && a.index == b.index
}

public struct TreePos<N: TreeNode> {
    public let parentID: N.ID?
    public let previousID: N.ID?
    public let nextID: N.ID?
    
    public init(parentID: N.ID?, previousID: N.ID?, nextID: N.ID?) {
        self.parentID = parentID
        self.previousID = previousID
        self.nextID = nextID
    }
}

public enum TreeChange<N: TreeNode> { case
<<<<<<< HEAD
    insert(TreePath<N>),
    delete(TreePath<N>),
    move(src: TreePath<N>, dst: TreePath<N>)
=======
    Initial(N),
    Insert(TreePath<N>),
    Delete(TreePath<N>),
    Move(src: TreePath<N>, dst: TreePath<N>)
>>>>>>> adb9c67e
}

extension TreeChange: Equatable {}
public func ==<N: TreeNode>(a: TreeChange<N>, b: TreeChange<N>) -> Bool {
    switch (a, b) {
<<<<<<< HEAD
    case let (.insert(a), .insert(b)): return a == b
    case let (.delete(a), .delete(b)): return a == b
    case let (.move(asrc, adst), .move(bsrc, bdst)): return asrc == bsrc && adst == bdst
=======
    // TODO: Compare node structures for the .Initial case?
    case let (.Initial(a), .Initial(b)): return a.id == b.id
    case let (.Insert(a), .Insert(b)): return a == b
    case let (.Delete(a), .Delete(b)): return a == b
    case let (.Move(asrc, adst), .Move(bsrc, bdst)): return asrc == bsrc && adst == bdst
>>>>>>> adb9c67e
    default: return false
    }
}

<<<<<<< HEAD
open class TreeProperty<N: TreeNode>: ReadablePropertyType {
=======
public class TreeProperty<N: TreeNode>: AsyncReadablePropertyType {
>>>>>>> adb9c67e
    public typealias Value = N
    public typealias SignalChange = [TreeChange<N>]

    public typealias NodeID = N.ID
    public typealias Node = N
    public typealias Path = TreePath<N>
    public typealias Pos = TreePos<N>
    public typealias Change = TreeChange<N>
    
<<<<<<< HEAD
    open let root: Node
    
    open var value: Node {
        return root
    }
    
    open let signal: Signal<[Change]>
    fileprivate let notify: Signal<[Change]>.Notify
=======
    public var root: Node
    
    public var value: Node? {
        return root
    }
    
    public let signal: Signal<SignalChange>
    internal let notify: Signal<SignalChange>.Notify
>>>>>>> adb9c67e
    
    init(root: Node, signal: Signal<SignalChange>, notify: Signal<SignalChange>.Notify) {
        self.root = root
        self.signal = signal
        self.notify = notify
    }
    
<<<<<<< HEAD
    internal func notifyChangeObservers(_ changes: [Change]) {
        let metadata = ChangeMetadata(transient: false)
        notify.valueChanging(changes, metadata)
    }
    
    // TODO: Move these to a MutableTreeProperty subclass?
    open func insert(_ data: N.Data, pos: Pos) {
    }
    
    open func computeOrderForInsert(_ data: inout N.Data, pos: Pos) {
=======
    public func start() {
    }
    
    internal func notifyObservers(treeChanges treeChanges: [TreeChange<N>]) {
        let metadata = ChangeMetadata(transient: false)
        notify.valueChanging(change: treeChanges, metadata: metadata)
    }
    
    public func insert(data: N.Data, pos: Pos) {
    }

    public func computeOrderForInsert(after previous: N.ID?, inParent parent: N.ID?) -> Double {
        return 0.0
>>>>>>> adb9c67e
    }
    
    open func delete(_ id: N.ID) {
    }
    
    open func move(srcPath: Path, dstPath: Path) {
    }
    
    /// Returns the node with the given identifier.
    open func nodeForID(_ id: NodeID) -> Node? {
        // TODO: Not efficient, but whatever
        func findNode(_ node: Node) -> Node? {
            if node.id == id {
                return node
            }
            
            for child in node.children {
                if let found = findNode(child) {
                    return found
                }
            }
            
            return nil
        }
        
        return findNode(root)
    }
    
    /// Returns the node at the given path.
    open func nodeAtPath(_ path: Path) -> Node? {
        let parent = path.parent ?? root
        return parent.children[safe: path.index]
    }
    
    /// Returns the parent of the given node.
    open func parentForID(_ id: NodeID) -> Node? {
        if let node = nodeForID(id) {
            return parentForNode(node)
        } else {
            return nil
        }
    }
    
    /// Returns the parent of the given node.
    open func parentForNode(_ node: Node) -> Node? {
        if let parentID = node.parentID {
            return nodeForID(parentID)
        } else {
            return nil
        }
    }
    
    /// Returns the index of the given node relative to its parent.
    open func indexForID(_ id: NodeID) -> Int? {
        if let node = nodeForID(id) {
            let parent = parentForNode(node) ?? root
            return parent.children.index(where: {$0 === node})
        } else {
            return nil
        }
    }
    
    /// Returns the index of the given node relative to its parent.
    open func indexForNode(_ node: Node) -> Int? {
        let parent = parentForNode(node) ?? root
        return parent.children.index(where: {$0 === node})
    }
    
    /// Returns true if the first node is a descendent of (or the same as) the second node.
    open func isNodeDescendent(_ node: Node, ofAncestor ancestor: Node) -> Bool {
        if node === ancestor {
            return true
        }
        
        // XXX: Again, inefficient
        var parent = parentForNode(node)
        while let p = parent {
            if p === ancestor {
                return true
            }
            parent = parentForNode(p)
        }
        
        return false
    }
}<|MERGE_RESOLUTION|>--- conflicted
+++ resolved
@@ -43,41 +43,25 @@
 }
 
 public enum TreeChange<N: TreeNode> { case
-<<<<<<< HEAD
+    initial(N),
     insert(TreePath<N>),
     delete(TreePath<N>),
     move(src: TreePath<N>, dst: TreePath<N>)
-=======
-    Initial(N),
-    Insert(TreePath<N>),
-    Delete(TreePath<N>),
-    Move(src: TreePath<N>, dst: TreePath<N>)
->>>>>>> adb9c67e
 }
 
 extension TreeChange: Equatable {}
 public func ==<N: TreeNode>(a: TreeChange<N>, b: TreeChange<N>) -> Bool {
     switch (a, b) {
-<<<<<<< HEAD
+    // TODO: Compare node structures for the .Initial case?
+    case let (.initial(a), .initial(b)): return a.id == b.id
     case let (.insert(a), .insert(b)): return a == b
     case let (.delete(a), .delete(b)): return a == b
     case let (.move(asrc, adst), .move(bsrc, bdst)): return asrc == bsrc && adst == bdst
-=======
-    // TODO: Compare node structures for the .Initial case?
-    case let (.Initial(a), .Initial(b)): return a.id == b.id
-    case let (.Insert(a), .Insert(b)): return a == b
-    case let (.Delete(a), .Delete(b)): return a == b
-    case let (.Move(asrc, adst), .Move(bsrc, bdst)): return asrc == bsrc && adst == bdst
->>>>>>> adb9c67e
     default: return false
     }
 }
 
-<<<<<<< HEAD
-open class TreeProperty<N: TreeNode>: ReadablePropertyType {
-=======
-public class TreeProperty<N: TreeNode>: AsyncReadablePropertyType {
->>>>>>> adb9c67e
+open class TreeProperty<N: TreeNode>: AsyncReadablePropertyType {
     public typealias Value = N
     public typealias SignalChange = [TreeChange<N>]
 
@@ -87,25 +71,14 @@
     public typealias Pos = TreePos<N>
     public typealias Change = TreeChange<N>
     
-<<<<<<< HEAD
-    open let root: Node
+    open var root: Node
     
-    open var value: Node {
+    open var value: Node? {
         return root
     }
     
-    open let signal: Signal<[Change]>
-    fileprivate let notify: Signal<[Change]>.Notify
-=======
-    public var root: Node
-    
-    public var value: Node? {
-        return root
-    }
-    
-    public let signal: Signal<SignalChange>
+    open let signal: Signal<SignalChange>
     internal let notify: Signal<SignalChange>.Notify
->>>>>>> adb9c67e
     
     init(root: Node, signal: Signal<SignalChange>, notify: Signal<SignalChange>.Notify) {
         self.root = root
@@ -113,32 +86,19 @@
         self.notify = notify
     }
     
-<<<<<<< HEAD
-    internal func notifyChangeObservers(_ changes: [Change]) {
-        let metadata = ChangeMetadata(transient: false)
-        notify.valueChanging(changes, metadata)
-    }
-    
-    // TODO: Move these to a MutableTreeProperty subclass?
-    open func insert(_ data: N.Data, pos: Pos) {
-    }
-    
-    open func computeOrderForInsert(_ data: inout N.Data, pos: Pos) {
-=======
     public func start() {
     }
     
-    internal func notifyObservers(treeChanges treeChanges: [TreeChange<N>]) {
+    internal func notifyObservers(treeChanges: [TreeChange<N>]) {
         let metadata = ChangeMetadata(transient: false)
-        notify.valueChanging(change: treeChanges, metadata: metadata)
+        notify.valueChanging(treeChanges, metadata)
     }
     
-    public func insert(data: N.Data, pos: Pos) {
+    open func insert(data: N.Data, pos: Pos) {
     }
 
-    public func computeOrderForInsert(after previous: N.ID?, inParent parent: N.ID?) -> Double {
+    open func computeOrderForInsert(after previous: N.ID?, inParent parent: N.ID?) -> Double {
         return 0.0
->>>>>>> adb9c67e
     }
     
     open func delete(_ id: N.ID) {

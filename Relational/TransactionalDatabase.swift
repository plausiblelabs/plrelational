//
// Copyright (c) 2016 Plausible Labs Cooperative, Inc.
// All rights reserved.
//

import Foundation


open class TransactionalDatabase {
    let changeLoggingDatabase: ChangeLoggingDatabase
    
    var inTransaction = false
    
    var relations: [String: TransactionalRelation] = [:]
    
    let readWriteLock = RWLock()
    let transactionLock = NSLock()
    
    var currentTransactionThread: pthread_t? = nil
    
    var transactionCounter: UInt64 = 0
    
    public init(_ db: ChangeLoggingDatabase) {
        self.changeLoggingDatabase = db
    }
    
    public convenience init(_ db: SQLiteDatabase) {
        self.init(ChangeLoggingDatabase(db))
    }
    
    open subscript(name: String) -> TransactionalRelation {
        if let r = relations[name] {
            return r
        } else {
            let r = TransactionalRelation(db: self, underlyingRelation: changeLoggingDatabase[name])
            if inTransaction {
                self.beginTransactionForRelation(r)
            }
            relations[name] = r
            return r
        }
    }
    
    open func lockReading() {
        readWriteLock.readLock()
    }
    
    open func unlockReading() {
        readWriteLock.unlock()
    }
    
    open func beginTransaction() {
        transactionLock.lock()
        
        precondition(!inTransaction, "We don't do nested transactions (yet?)")
        
        for (_, r) in relations {
            self.beginTransactionForRelation(r)
        }
        
        currentTransactionThread = pthread_self()
        inTransaction = true
    }
    
    func beginTransactionForRelation(_ r: TransactionalRelation) {
        r.transactionRelation = r.underlyingRelation.deriveChangeLoggingRelation()
    }
    
    open func endTransaction() -> Result<Void, RelationError> {
        precondition(inTransaction, "Can't end transaction when we're not in one")
        
        var changes: [(TransactionalRelation, RelationChange)] = []
        
        let result: Result<Void, RelationError> = readWriteLock.write({
            for (_, r) in relations {
                let result = endTransactionForRelation(r)
                switch result {
                case .Ok(let change):
                    changes.append((r, change))
                case .Err(let err):
                    return .Err(err)
                }
            }
            
            inTransaction = false
            currentTransactionThread = nil
            transactionCounter += 1
            transactionLock.unlock()
            
            return .Ok()
        })
        
        if result.ok != nil {
            for (r, _) in changes {
                r.notifyObserversTransactionBegan(.directChange)
            }
            
            for (r, change) in changes {
                r.notifyChangeObservers(change, kind: .directChange)
            }
            
            for (r, _) in changes {
                r.notifyObserversTransactionEnded(.directChange)
            }
        }
        
        return result
    }
    
    func endTransactionForRelation(_ r: TransactionalRelation) -> Result<RelationChange, RelationError> {
        // In computing the change log, we're assuming that target hasn't been changed.
        // Right now we don't support directly changing the database during a transaction.
        // If we ever do, it would involve retrying the transaction so this should still hold.
        let underlying = r.underlyingRelation
        let transaction = r.transactionRelation!
        
        r.transactionRelation = nil
        return underlying.restoreFromChangeLoggingRelation(transaction)
    }
    
    open func takeSnapshot() -> ChangeLoggingDatabaseSnapshot {
        return changeLoggingDatabase.takeSnapshot()
    }
    
    open func restoreSnapshot(_ snapshot: ChangeLoggingDatabaseSnapshot) {
        precondition(!inTransaction, "Can't restore a snapshot while in a transaction")
        
        for (_, r) in relations {
            r.notifyObserversTransactionBegan(.directChange)
        }
        
        // TODO: error checking?
        _ = changeLoggingDatabase.restoreSnapshot(snapshot)
        
        for (_, r) in relations {
            r.notifyObserversTransactionEnded(.directChange)
        }
    }
    
    open func asyncRestoreSnapshot(_ snapshot: ChangeLoggingDatabaseSnapshot) {
        UpdateManager.currentInstance.registerRestoreSnapshot(self, snapshot: snapshot)
    }
    
    open func transaction(_ transactionFunction: (Void) -> Void) {
        beginTransaction()
        transactionFunction()
        // TODO: error checking?
        _ = endTransaction()
    }
    
    open func transactionWithSnapshots(_ transactionFunction: (Void) -> Void) -> (before: ChangeLoggingDatabaseSnapshot, after: ChangeLoggingDatabaseSnapshot) {
        let before = takeSnapshot()
        transaction(transactionFunction)
        let after = takeSnapshot()
        return (before, after)
    }
    
    fileprivate var inTransactionThread: Bool {
        return currentTransactionThread == pthread_self()
    }
}

public class TransactionalRelation: MutableRelation, RelationDefaultChangeObserverImplementation {
    weak var db: TransactionalDatabase?
    var underlyingRelation: ChangeLoggingRelation
    var transactionRelation: ChangeLoggingRelation?
    
    open var changeObserverData = RelationDefaultChangeObserverImplementationData()
    
    init(db: TransactionalDatabase, underlyingRelation: ChangeLoggingRelation) {
        self.db = db
        self.underlyingRelation = underlyingRelation
        underlyingRelation.addWeakChangeObserver(self, method: type(of: self).observeUnderlyingChange)
    }
    
    open var scheme: Scheme {
        return underlyingRelation.scheme
    }
    
    open var contentProvider: RelationContentProvider {
        return .underlying(underlyingRelationForQueryExecution)
    }
    
    open var underlyingRelationForQueryExecution: Relation {
        if let db = db , !db.inTransactionThread {
            return underlyingRelation
        } else {
            return (transactionRelation ?? underlyingRelation)
        }
    }
    
    open func contains(_ row: Row) -> Result<Bool, RelationError> {
        return underlyingRelationForQueryExecution.contains(row)
    }
    
    open func add(_ row: Row) -> Result<Int64, RelationError> {
        return wrapInTransactionIfNecessary({
            (transactionRelation ?? underlyingRelation).add(row)
        })
    }
    
    open func delete(_ query: SelectExpression) -> Result<Void, RelationError> {
        return wrapInTransactionIfNecessary({
            (transactionRelation ?? underlyingRelation).delete(query)
        })
    }
    
    open func update(_ query: SelectExpression, newValues: Row) -> Result<Void, RelationError> {
        return wrapInTransactionIfNecessary({
            (transactionRelation ?? underlyingRelation).update(query, newValues: newValues)
        })
    }
    
    func observeUnderlyingChange(_ change: RelationChange) {
        self.notifyChangeObservers(change, kind: .directChange)
    }
    
    func wrapInTransactionIfNecessary<T>(_ f: (Void) -> T) -> T {
        if let db = db , !db.inTransactionThread {
            db.beginTransaction()
            defer { _ = db.endTransaction() } // TODO: error handling?
            return f()
        } else {
            return f()
        }
    }
<<<<<<< HEAD
}

// This ought to go in UpdateManager.swift but the compiler barfs on it there for some reason.
public extension TransactionalRelation {
    func asyncAdd(_ row: Row) {
        UpdateManager.currentInstance.registerAdd(self, row: row)
    }
    
    func asyncDelete(_ query: SelectExpression) {
        UpdateManager.currentInstance.registerDelete(self, query: query)
    }
=======
>>>>>>> d3538a57
}<|MERGE_RESOLUTION|>--- conflicted
+++ resolved
@@ -224,18 +224,4 @@
             return f()
         }
     }
-<<<<<<< HEAD
-}
-
-// This ought to go in UpdateManager.swift but the compiler barfs on it there for some reason.
-public extension TransactionalRelation {
-    func asyncAdd(_ row: Row) {
-        UpdateManager.currentInstance.registerAdd(self, row: row)
-    }
-    
-    func asyncDelete(_ query: SelectExpression) {
-        UpdateManager.currentInstance.registerDelete(self, query: query)
-    }
-=======
->>>>>>> d3538a57
 }